--- conflicted
+++ resolved
@@ -193,27 +193,8 @@
      */
     async close() {} // eslint-disable-line no-unused-vars
 
-<<<<<<< HEAD
     /** @type {boolean} */
     get connected() {}  // eslint-disable-line no-unused-vars
-=======
-    /**
-     * Internal method called to decode a single value.
-     * @abstract
-     * @param {*} value Value to be decoded.
-     * @param {function(obj:*):*} [decoder] Optional decoder function overriding the object store's default (null is the identity decoder).
-     * @returns {*} The decoded value, either by the object store's default or the overriding decoder if given.
-     */
-    decode(value, decoder=undefined) {} // eslint-disable-line no-unused-vars
-
-    /**
-     * Internal method called to decode multiple values.
-     * @abstract
-     * @param {Array.<*>} values Values to be decoded.
-     * @param {function(obj:*):*} [decoder] Optional decoder function overriding the object store's default (null is the identity decoder).
-     * @returns {Array.<*>} The decoded values, either by the object store's default or the overriding decoder if given.
-     */
-    decodeArray(values, decoder=undefined) {} // eslint-disable-line no-unused-vars
 
     /**
      * Creates a new transaction, ensuring read isolation
@@ -222,5 +203,4 @@
      * @returns {Transaction} The transaction object.
      */
     transaction() {} // eslint-disable-line no-unused-vars
->>>>>>> 94ca182d
 }